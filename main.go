package main

import (
	"encoding/base64"
	"fmt"
	"net/http"
	"os"
	"strings"
	"time"

	"k8s.io/client-go/util/cert"

	"github.com/MagalixCorp/magalix-agent/v2/client"
	"github.com/MagalixCorp/magalix-agent/v2/entities"
	"github.com/MagalixCorp/magalix-agent/v2/events"
	"github.com/MagalixCorp/magalix-agent/v2/executor"
	"github.com/MagalixCorp/magalix-agent/v2/kuber"
	"github.com/MagalixCorp/magalix-agent/v2/metrics"
	"github.com/MagalixCorp/magalix-agent/v2/proto"
<<<<<<< HEAD
=======
	"github.com/MagalixCorp/magalix-agent/v2/scalar2"
>>>>>>> 25d3c02a
	"github.com/MagalixCorp/magalix-agent/v2/scanner"
	"github.com/MagalixCorp/magalix-agent/v2/utils"
	"github.com/MagalixTechnologies/log-go"
	"github.com/MagalixTechnologies/uuid-go"
	"github.com/docopt/docopt-go"
	"github.com/reconquest/karma-go"
	"k8s.io/apimachinery/pkg/runtime"
	"k8s.io/client-go/dynamic"
	"k8s.io/client-go/rest"
	_ "net/http/pprof"
)

var usage = `agent - magalix services agent.

Usage:
  agent -h | --help
  agent [options] (--kube-url= | --kube-incluster) [--skip-namespace=]... [--source=]...

Options:
  --gateway <address>                        Connect to specified Magalix Kubernetes Agent gateway.
                                              [default: wss://gateway.agent.magalix.cloud]
  --account-id <identifier>                  Your account ID in Magalix.
                                              [default: $ACCOUNT_ID]
  --cluster-id <identifier>                  Your cluster ID in Magalix.
                                              [default: $CLUSTER_ID]
  --client-secret <secret>                   Unique and secret client token.
                                              [default: $SECRET]
  --kube-url <url>                           Use specified URL and token for access to kubernetes
                                              cluster.
  --kube-insecure                            Insecure skip SSL verify.
  --kube-root-ca-cert <filepath>             Filepath to root CA cert.
  --kube-token <token>                        Use specified token for access to kubernetes cluster.
  --kube-incluster                           Automatically determine kubernetes clientset
                                              configuration. Works only if program is
                                              running inside kubernetes cluster.
  --kube-timeout <duration>                  Timeout of requests to kubernetes apis.
                                              [default: 20s]
  --skip-namespace <pattern>                 Skip namespace matching a pattern (e.g. system-*),
                                              can be specified multiple times.
  --source <source>                          Specify source for metrics instead of
                                              automatically detected.
                                              Supported sources are:
                                              * kubelet;
  --kubelet-port <port>                      Override kubelet port for
                                              automatically discovered nodes.
                                              [default: 10255]
  --kubelet-backoff-sleep <duration>         Timeout of backoff policy.
                                              Timeout will be multiplied from 1 to 10.
                                              [default: 300ms]
  --kubelet-backoff-max-retries <retries>    Max retries of backoff policy, then consider failed.
                                              [default: 5]
  --metrics-interval <duration>              Metrics request and send interval.
                                              [default: 1m]
  --events-buffer-flush-interval <duration>  Events batch writer flush interval.
                                              [default: 10s]
  --events-buffer-size <size>                Events batch writer buffer size.
                                              [default: 20]
  --executor-workers <number>                 Executor concurrent workers count
                                              [default: 5]
  --timeout-proto-handshake <duration>       Timeout to do a websocket handshake.
                                              [default: 10s]
  --timeout-proto-write <duration>           Timeout to write a message to websocket channel.
                                              [default: 60s]
  --timeout-proto-read <duration>            Timeout to read a message from websocket channel.
                                              [default: 60s]
  --timeout-proto-reconnect <duration>       Timeout between reconnecting retries.
                                              [default: 1s]
  --timeout-proto-backoff <duration>         Timeout of backoff policy.
                                              Timeout will be multiplied from 1 to 10.
                                              [default: 300ms]
  --opt-in-analysis-data                     Send anonymous data for analysis.
  --analysis-data-interval <duration>        Analysis data send interval.
                                              [default: 5m]
  --disable-metrics                          Disable metrics collecting and sending.
  --disable-events                           Disable events collecting and sending.
  --disable-scalar                           Disable in-agent scalar.
  --port <port>                              Port to start the server on for liveness and readiness probes
                                               [default: 80]
  --dry-run                                  Disable decision execution.
  --no-send-logs                             Disable sending logs to the backend.
  --debug                                    Enable debug messages.
  --trace                                    Enable debug and trace messages.
  --trace-log <path>                         Write log messages to specified file
                                              [default: trace.log]
  -h --help                                  Show this help.
  --version                                  Show version.
`

var version = "[manual build]"

var startID string

const (
	entitiesSyncTimeout = time.Minute
)

func getVersion() string {
	return strings.Join([]string{
		"magalix agent " + version,
		"protocol/major: " + fmt.Sprint(client.ProtocolMajorVersion),
		"protocol/minor: " + fmt.Sprint(client.ProtocolMinorVersion),
	}, "\n")
}

func main() {
	startID = uuid.NewV4().String()
	args, err := docopt.ParseArgs(usage, nil, getVersion())
	if err != nil {
		panic(err)
	}

	logger := log.New(
		args["--debug"].(bool),
		args["--trace"].(bool),
		args["--trace-log"].(string),
	)
	// we need to disable default exit 1 for FATAL messages because we also
	// need to send fatal messages on the remote server and send bye packet
	// after fatal message (if we can), therefore all exits will be controlled
	// manually
	logger.SetExiter(func(int) {})
	utils.SetLogger(logger)

	logger.Infof(
		karma.Describe("version", version).
			Describe("args", fmt.Sprintf("%q", utils.GetSanitizedArgs())),
		"magalix agent started",
	)

	secret, err := base64.StdEncoding.DecodeString(
		utils.ExpandEnv(args, "--client-secret", false),
	)
	if err != nil {
		logger.Fatalf(
			err,
			"unable to decode base64 secret specified as --client-secret flag",
		)
		os.Exit(1)
	}
	go func() {
		http.ListenAndServe("localhost:6060", nil)
	}()
	// TODO: remove
	// a hack to set default timeout for all http requests
	http.DefaultClient = &http.Client{
		Timeout: 20 * time.Second,
	}

	var (
		accountID = utils.ExpandEnvUUID(args, "--account-id")
		clusterID = utils.ExpandEnvUUID(args, "--cluster-id")
	)

	port := args["--port"].(string)
	probes := NewProbesServer(":" + port, logger)
	go func() {
		err = probes.Start()
		if err != nil {
			logger.Fatalf(err, "unable to start probes server")
			os.Exit(1)
		}
	}()

	connected := make(chan bool)
	gwClient, err := client.InitClient(args, version, startID, accountID, clusterID, secret, logger, connected)

	defer gwClient.WaitExit()
	defer gwClient.Recover()

	if err != nil {
		logger.Fatalf(err, "unable to connect to gateway")
		os.Exit(1)
	}

	logger.Infof(nil, "Waiting for connection and authorization")
	<-connected
	logger.Infof(nil, "Connected and authorized")
	probes.Authorized = true
	initAgent(args, gwClient, logger, accountID, clusterID)
}

func initAgent(args docopt.Opts, gwClient *client.Client, logger *log.Logger, accountID uuid.UUID, clusterID uuid.UUID) {
	logger.Infof(nil, "Initializing Agent")
	var (
		metricsEnabled  = !args["--disable-metrics"].(bool)
		eventsEnabled   = !args["--disable-events"].(bool)
		//scalarEnabled   = !args["--disable-scalar"].(bool)
		executorWorkers = utils.MustParseInt(args, "--executor-workers")
		dryRun          = args["--dry-run"].(bool)

		skipNamespaces []string
	)

	if namespaces, ok := args["--skip-namespace"].([]string); ok {
		skipNamespaces = namespaces
	}

	kRestConfig, err := getKRestConfig(logger, args)

	dynamicClient, err := dynamic.NewForConfig(kRestConfig)
	parentsStore := kuber.NewParentsStore()
	observer := kuber.NewObserver(
		logger,
		dynamicClient,
		parentsStore,
		make(chan struct{}, 0),
		time.Minute*5,
	)
	t := entitiesSyncTimeout
	err = observer.WaitForCacheSync(&t)
	if err != nil {
		logger.Fatalf(err, "unable to start entities watcher")
	}

	kube, err := kuber.InitKubernetes(kRestConfig, gwClient)
	if err != nil {
		logger.Fatalf(err, "unable to initialize Kubernetes")
		os.Exit(1)
	}

	optInAnalysisData := args["--opt-in-analysis-data"].(bool)
	analysisDataInterval := utils.MustParseDuration(
		args,
		"--analysis-data-interval",
	)

	var entityScanner *scanner.Scanner

<<<<<<< HEAD
	if packetV2Enabled {
		ew := entities.NewEntitiesWatcher(logger, observer_, gwClient)
		err := ew.Start()
		if err != nil {
			logger.Fatalf(err, "unable to start entities watcher")
		}

		/* if scalarEnabled {
			scalar2.InitScalars(logger, kube, observer_, dryRun)
		} */

		entityScanner = scanner.InitScanner(
			gwClient,
			scanner.NewKuberFromObserver(ew),
			skipNamespaces,
			accountID,
			clusterID,
			optInAnalysisData,
			analysisDataInterval,
			false,
		)

	} else {
		entityScanner = scanner.InitScanner(
			gwClient,
			kube,
			skipNamespaces,
			accountID,
			clusterID,
			optInAnalysisData,
			analysisDataInterval,
			true,
		)

		/* if scalarEnabled {
			scalar.InitScalars(logger, entityScanner, kube, dryRun)
		} */
=======
	ew := entities.NewEntitiesWatcher(logger, observer, gwClient)
	err = ew.Start()
	if err != nil {
		logger.Fatalf(err, "unable to start entities watcher")
	}

	if scalarEnabled {
		scalar2.InitScalars(logger, kube, observer, dryRun)
>>>>>>> 25d3c02a
	}

	entityScanner = scanner.InitScanner(
		gwClient,
		scanner.NewKuberFromObserver(ew),
		skipNamespaces,
		accountID,
		clusterID,
		optInAnalysisData,
		analysisDataInterval,
	)

	e := executor.InitExecutor(
		gwClient,
		kube,
		entityScanner,
		executorWorkers,
		dryRun,
	)

	gwClient.AddListener(proto.PacketKindDecision, e.Listener)
	gwClient.AddListener(proto.PacketKindRestart, func(in []byte) (out []byte, err error) {
		var restart proto.PacketRestart
		if err = proto.DecodeSnappy(in, &restart); err != nil {
			return
		}
		defer gwClient.Done(restart.Status, true)
		return nil, nil
	})

	if eventsEnabled {
		events.InitEvents(
			gwClient,
			kube,
			skipNamespaces,
			entityScanner,
			args,
		)
	}

	if metricsEnabled {
		var nodesProvider metrics.NodesProvider
		var entitiesProvider metrics.EntitiesProvider

		nodesProvider = observer
		entitiesProvider = observer

		err := metrics.InitMetrics(
			gwClient,
			nodesProvider,
			entitiesProvider,
			kube,
			optInAnalysisData,
			args,
		)
		if err != nil {
			gwClient.Fatalf(err, "unable to initialize metrics sources")
			os.Exit(1)
		}
	}
}

func getKRestConfig(
	logger *log.Logger,
	args map[string]interface{},
) (config *rest.Config, err error) {
	if args["--kube-incluster"].(bool) {
		logger.Infof(nil, "initializing kubernetes incluster config")

		config, err = rest.InClusterConfig()
		if err != nil {
			return nil, karma.Format(
				err,
				"unable to get incluster config",
			)
		}

	} else {
		logger.Infof(
			nil,
			"initializing kubernetes user-defined config",
		)

		token, _ := args["--kube-token"].(string)
		if token == "" {
			token = os.Getenv("KUBE_TOKEN")
		}

		config = &rest.Config{}
		config.ContentType = runtime.ContentTypeJSON
		config.APIPath = "/api"
		config.Host = args["--kube-url"].(string)
		config.BearerToken = token

		{
			tlsClientConfig := rest.TLSClientConfig{}
			rootCAFile, ok := args["--kube-root-ca-cert"].(string)
			if ok {
				if _, err := cert.NewPool(rootCAFile); err != nil {
					fmt.Printf("Expected to load root CA config from %s, but got err: %v", rootCAFile, err)
				} else {
					tlsClientConfig.CAFile = rootCAFile
				}
				config.TLSClientConfig = tlsClientConfig
			}
		}

		if args["--kube-insecure"].(bool) {
			config.Insecure = true
		}
	}

	config.Timeout = utils.MustParseDuration(args, "--kube-timeout")

	return
}<|MERGE_RESOLUTION|>--- conflicted
+++ resolved
@@ -17,10 +17,6 @@
 	"github.com/MagalixCorp/magalix-agent/v2/kuber"
 	"github.com/MagalixCorp/magalix-agent/v2/metrics"
 	"github.com/MagalixCorp/magalix-agent/v2/proto"
-<<<<<<< HEAD
-=======
-	"github.com/MagalixCorp/magalix-agent/v2/scalar2"
->>>>>>> 25d3c02a
 	"github.com/MagalixCorp/magalix-agent/v2/scanner"
 	"github.com/MagalixCorp/magalix-agent/v2/utils"
 	"github.com/MagalixTechnologies/log-go"
@@ -249,55 +245,15 @@
 
 	var entityScanner *scanner.Scanner
 
-<<<<<<< HEAD
-	if packetV2Enabled {
-		ew := entities.NewEntitiesWatcher(logger, observer_, gwClient)
-		err := ew.Start()
-		if err != nil {
-			logger.Fatalf(err, "unable to start entities watcher")
-		}
-
-		/* if scalarEnabled {
-			scalar2.InitScalars(logger, kube, observer_, dryRun)
-		} */
-
-		entityScanner = scanner.InitScanner(
-			gwClient,
-			scanner.NewKuberFromObserver(ew),
-			skipNamespaces,
-			accountID,
-			clusterID,
-			optInAnalysisData,
-			analysisDataInterval,
-			false,
-		)
-
-	} else {
-		entityScanner = scanner.InitScanner(
-			gwClient,
-			kube,
-			skipNamespaces,
-			accountID,
-			clusterID,
-			optInAnalysisData,
-			analysisDataInterval,
-			true,
-		)
-
-		/* if scalarEnabled {
-			scalar.InitScalars(logger, entityScanner, kube, dryRun)
-		} */
-=======
 	ew := entities.NewEntitiesWatcher(logger, observer, gwClient)
 	err = ew.Start()
 	if err != nil {
 		logger.Fatalf(err, "unable to start entities watcher")
 	}
 
-	if scalarEnabled {
+	/*if scalarEnabled {
 		scalar2.InitScalars(logger, kube, observer, dryRun)
->>>>>>> 25d3c02a
-	}
+	}*/
 
 	entityScanner = scanner.InitScanner(
 		gwClient,
