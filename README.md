--- conflicted
+++ resolved
@@ -48,12 +48,10 @@
 **Notes**
 
 * Your first cluster analytics are free.
-<<<<<<< HEAD
+
 * No recommendations will be applied to your cluster till you turn on the Autopilot feature at the [console](https://console.magalix.com).
-=======
-* No recommendations will be applied to your cluster till you turn on the Autopilot feature at the [console](https://console.magalix.com)
 * Cluster nodes must have Devstorage.read_only scope to install Magalix agent. Otherwise, you will get an error message of `insufficient Oauth scope`. Refer to [this Stackoverflow](https://stackoverflow.com/questions/51750479/insufficient-oauth-scope-when-trying-to-deploy-jenkins-click-to-deploy-on-an-exi) issue. Google also published [this article](https://medium.com/google-cloud/updating-google-container-engine-vm-scopes-with-zero-downtime-50bff87e5f80) explaining 
->>>>>>> 402900ec
+
 * The Autopilot feature is a Pro feature. You need to buy a subscription to enable it. 
 
 # Accessing Insights and Recommendations
