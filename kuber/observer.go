package kuber

import (
	"bytes"
	"context"
	"fmt"
	"time"

	"k8s.io/apimachinery/pkg/labels"

	"github.com/MagalixCorp/magalix-agent/v2/utils"
	"github.com/MagalixTechnologies/core/logger"
	"github.com/pkg/errors"
	"github.com/reconquest/karma-go"
	"k8s.io/apimachinery/pkg/apis/meta/v1/unstructured"
	"k8s.io/client-go/dynamic"
	"k8s.io/client-go/dynamic/dynamicinformer"
	"k8s.io/client-go/informers"
	"k8s.io/client-go/tools/cache"

	corev1 "k8s.io/api/core/v1"
)

type Observer struct {
	dynamicinformer.DynamicSharedInformerFactory
	ParentsStore *ParentsStore

	stopCh chan struct{}
}

func NewObserver(
	client dynamic.Interface,
	parentsStore *ParentsStore,
	stopCh chan struct{},
	defaultResync time.Duration,
) *Observer {
	return &Observer{
		DynamicSharedInformerFactory: dynamicinformer.NewDynamicSharedInformerFactory(client, defaultResync),
		ParentsStore:                 parentsStore,
		stopCh:                       stopCh,
	}
}

func (observer *Observer) Watch(gvrk GroupVersionResourceKind) *watcher {
	logger.Debugw("subscribed on changes", "resource", gvrk.String())
	watcher := observer.WatcherFor(gvrk)
	observer.Start()

	return watcher
}

func (observer *Observer) WatchAndWaitForSync(gvrk GroupVersionResourceKind) (*watcher, error) {
	watcher := observer.Watch(gvrk)

	done := make(chan struct{}, 1)

	go func() {
		cache.WaitForCacheSync(observer.stopCh, watcher.informer.Informer().HasSynced)
		done <- struct{}{}
	}()

	timeout := 5 * time.Second
	select {
	case <-done:
		return watcher, nil
	case <-time.After(timeout):
		return nil, fmt.Errorf("Time out waiting for informer sync: (GVRK, %+v), (timeout, %v)", gvrk, timeout)
	}
}

func (observer *Observer) WatcherFor(
	gvrk GroupVersionResourceKind,
) *watcher {
	informer := observer.ForResource(gvrk.GroupVersionResource)

	return &watcher{
		gvrk:     gvrk,
		informer: informer,
	}
}

func (observer *Observer) Start() {
	observer.DynamicSharedInformerFactory.Start(observer.stopCh)
}

func (observer *Observer) Stop() {
	observer.stopCh <- struct{}{}
}

func (observer *Observer) WaitForCacheSync() error {
	ctx, cancel := context.WithTimeout(context.Background(), time.Minute)
	defer cancel()

	finished := make(chan struct{})

	go func() {
		observer.DynamicSharedInformerFactory.WaitForCacheSync(observer.stopCh)
		finished <- struct{}{}
	}()

	for {
		select {
		case <-finished:
			return nil
		case <-ctx.Done():
			return karma.Format(
				nil,
				"timeout waiting for cache sync",
			)
		}
	}

}

func (observer *Observer) GetNodes() ([]corev1.Node, error) {
	watcher, err := observer.WatchAndWaitForSync(Nodes)
	if err != nil {
		return nil, err
	}
	_nodes, err := watcher.Lister().List(labels.Everything())
	if err != nil {
		return nil, karma.Format(err, "unable to list nodes")
	}
	nodes := make([]corev1.Node, len(_nodes))
	for i, n := range _nodes {
		u := n.(*unstructured.Unstructured)
		err = utils.Transcode(u, &nodes[i])
		if err != nil {
			return nil, karma.Format(err, "unable to transcode unstructured to corev1.Node")
		}
	}
	return nodes, nil
}

func (observer *Observer) GetPods() ([]corev1.Pod, error) {
	watcher, err := observer.WatchAndWaitForSync(Pods)
	if err != nil {
		return nil, err
	}
	_pods, err := watcher.Lister().List(labels.Everything())
	if err != nil {
		return nil, karma.Format(err, "unable to list pods")
	}
	pods := make([]corev1.Pod, len(_pods))
	for i, n := range _pods {
		u := n.(*unstructured.Unstructured)
		err = utils.Transcode(u, &pods[i])
		if err != nil {
			return nil, karma.Format(err, "unable to transcode unstructured to corev1.Pod")
		}
	}
	return pods, nil
}

<<<<<<< HEAD
func (observer *Observer) FindController(
	namespaceName string,
	controllerKind string,
	controllerName string,
) (*unstructured.Unstructured, error) {
	ctx := karma.Describe("namespace-name", namespaceName).
		Describe("controller-kind", controllerKind).
		Describe("controller-name", controllerName)

	gvrk, err := KindToGvrk(controllerKind)
	if err != nil {
		return nil, karma.Format(ctx.Reason(err), "unable to get GVRK")
	}
	watcher, err := observer.WatchAndWaitForSync(*gvrk)
	if err != nil {
		return nil, err
	}

	controller, err := watcher.informer.Lister().ByNamespace(namespaceName).Get(controllerName)
	if err != nil {
		return nil, karma.Format(ctx.Reason(err), "unable to find controller")
	}

	return controller.(*unstructured.Unstructured), err
}

func (observer *Observer) FindContainer(
	namespaceName string,
	controllerKind string,
	controllerName string,
	containerName string,
) (*corev1.Container, error) {
	ctx := karma.Describe("namespace-name", namespaceName).
		Describe("controller-kind", controllerKind).
		Describe("controller-name", controllerName).
		Describe("container-name", containerName)

	controller, err := observer.FindController(namespaceName, controllerKind, controllerName)
	if err != nil {
		return nil, karma.Format(ctx.Reason(err), "unable to find controller")
	}

	containersList, found, err := unstructured.NestedSlice(controller.Object, "spec", "template", "spec", "containers")
	if err != nil {
		return nil, karma.Format(ctx.Reason(err), "unable to find container")
	}

	if !found {
		return nil, karma.Format(ctx.Reason(fmt.Errorf("unable to find containers spec")), "unable to find container")
	}

	for _, c := range containersList {
		var container corev1.Container
		err := utils.Transcode(c, &container)
		if err != nil {
			return nil, karma.Format(ctx.Reason(fmt.Errorf("unable to transcode unstructured to container")), "unable to find container")
		}

		if container.Name == containerName {
			return &container, nil
		}
	}

	return nil, karma.Format(nil, "unable to find container")
}

func (observer *Observer) FindPodController(namespaceName string, podName string) (string, string, error) {
	ctx := karma.
		Describe("pod_name", podName).
		Describe("namespace_name", namespaceName)
=======
func (observer *Observer) FindController(namespaceName string, podName string) (string, string, error) {
	lg := logger.With("pod", podName, "namespace", namespaceName)
>>>>>>> 1b14472d

	watcher, err := observer.WatchAndWaitForSync(Pods)
	if err != nil {
		return "", "", err
	}

	pod, err := watcher.informer.Lister().ByNamespace(namespaceName).Get(podName)
	if err != nil {
		return "", "", errors.Wrap(err, "unable to get pod")
	}

	parent, err := GetParents(pod.(*unstructured.Unstructured), observer.ParentsStore, func(kind string) (Watcher, bool) {
		gvrk, err := KindToGvrk(kind)
		if err != nil {
			lg.Warnw("unable to get GVRK for kind", "kind", kind, "error", err)
			return nil, false
		}

		watcher, err := observer.WatchAndWaitForSync(*gvrk)
		if err != nil {
			lg.Errorw("unable to get watcher for parent", "error", err)
			return nil, false
		}

		return watcher, true
	})
	if err != nil {
		return "", "", err
	}

	if parent == nil {
		return podName, Pods.Kind, nil
	}

	root := RootParent(parent)
	return root.Name, root.Kind, nil
}

type Watcher interface {
	GetGroupVersionResourceKind() GroupVersionResourceKind

	Lister() cache.GenericLister

	// AddEventHandler adds an event handler to the shared informer using the shared informer's resync
	// period.  Events to a single handler are delivered sequentially, but there is no coordination
	// between different handlers.
	AddEventHandler(handler ResourceEventHandler)
	// AddEventHandlerWithResyncPeriod adds an event handler to the
	// shared informer using the specified resync period.  The resync
	// operation consists of delivering to the handler a create
	// notification for every object in the informer's local cache; it
	// does not add any interactions with the authoritative storage.
	AddEventHandlerWithResyncPeriod(handler ResourceEventHandler, resyncPeriod time.Duration)

	// HasSynced returns true if the shared informer's store has been
	// informed by at least one full LIST of the authoritative state
	// of the informer's object collection.  This is unrelated to "resync".
	HasSynced() bool
	// LastSyncResourceVersion is the resource version observed when last synced with the underlying
	// store. The value returned is not synchronized with access to the underlying store and is not
	// thread-safe.
	LastSyncResourceVersion() string
}

type watcher struct {
	gvrk     GroupVersionResourceKind
	informer informers.GenericInformer
}

func (w *watcher) GetGroupVersionResourceKind() GroupVersionResourceKind {
	return w.gvrk
}

func (w *watcher) Lister() cache.GenericLister {
	return w.informer.Lister()
}

func (w *watcher) AddEventHandler(handler ResourceEventHandler) {
	w.informer.Informer().AddEventHandler(wrapHandler(handler, w.gvrk))
}

func (w *watcher) AddEventHandlerWithResyncPeriod(handler ResourceEventHandler, resyncPeriod time.Duration) {
	w.informer.Informer().AddEventHandlerWithResyncPeriod(wrapHandler(handler, w.gvrk), resyncPeriod)
}

func (w *watcher) HasSynced() bool {
	return w.informer.Informer().HasSynced()
}

func (w *watcher) LastSyncResourceVersion() string {
	return w.informer.Informer().LastSyncResourceVersion()
}

func wrapHandler(
	wrapped ResourceEventHandler,
	gvrk GroupVersionResourceKind,
) cache.ResourceEventHandler {
	return cache.ResourceEventHandlerFuncs{
		AddFunc: func(obj interface{}) {
			now := time.Now().UTC()
			objUn, ok := obj.(*unstructured.Unstructured)
			if !ok {
				logger.Error("unable to cast obj to *Unstructured")
			}
			if objUn != nil {
				objUn, err := maskUnstructured(objUn)
				if err != nil {
					logger.Errorw("unable to mask Unstructured", "error", err)
					return
				}
				wrapped.OnAdd(now, gvrk, *objUn)
			}
		},
		UpdateFunc: func(oldObj, newObj interface{}) {
			now := time.Now().UTC()
			// TODO: can we have a better way to suppress update events when
			// a resync is forced because of a network error
			oldUn, oldOk := oldObj.(*unstructured.Unstructured)
			if !oldOk {
				logger.Error("unable to cast oldObj to *Unstructured")
			}
			newUn, newOk := newObj.(*unstructured.Unstructured)
			if !newOk {
				logger.Error("unable to cast newObj to *Unstructured")
			}

			if oldOk && newOk &&
				oldUn.GetResourceVersion() == newUn.GetResourceVersion() {
				// deep check that nothing has changed
				oldJson, err := oldUn.MarshalJSON()
				if err != nil {
					logger.Errorw("unable to marshal oldUn to json", "error", err)
				}
				newJson, err := newUn.MarshalJSON()
				if err != nil {
					logger.Errorf("unable to marshal newUn to json", "error", err)
				}
				if err == nil {
					if bytes.Equal(oldJson, newJson) {
						return
					}
				}
			}
			if oldUn != nil && newUn != nil {
				oldUn, err := maskUnstructured(oldUn)
				if err != nil {
					logger.Errorw("unable to mask Unstructured", "error", err)
				}
				newUn, err := maskUnstructured(newUn)
				if err != nil {
					logger.Errorw("unable to mask Unstructured", "error", err)
					return
				}
				wrapped.OnUpdate(now, gvrk, *oldUn, *newUn)
			}
		},
		DeleteFunc: func(obj interface{}) {
			now := time.Now().UTC()
			objUn, ok := obj.(*unstructured.Unstructured)
			if !ok {
				logger.Error("unable to cast obj to *Unstructured")
			}
			if objUn != nil {
				objUn, err := maskUnstructured(objUn)
				if err != nil {
					logger.Errorw("unable to mask Unstructured", "error", err)
					return
				}
				wrapped.OnDelete(now, gvrk, *objUn)
			}
		},
	}
}

var (
	podSpecMap = map[string][]string{
		Pods.Kind:                   {"spec"},
		ReplicationControllers.Kind: {"spec", "template", "spec"},
		Deployments.Kind:            {"spec", "template", "spec"},
		StatefulSets.Kind:           {"spec", "template", "spec"},
		DaemonSets.Kind:             {"spec", "template", "spec"},
		ReplicaSets.Kind:            {"spec", "template", "spec"},
		Jobs.Kind:                   {"spec", "template", "spec"},
		CronJobs.Kind:               {"spec", "jobTemplate", "spec", "template", "spec"},
	}
)

func maskUnstructured(
	obj *unstructured.Unstructured,
) (*unstructured.Unstructured, error) {
	kind := obj.GetKind()
	ctx := karma.Describe("kind", kind)
	podSpecPath, ok := podSpecMap[kind]
	if !ok {
		// not maskable kind
		return obj, nil
	}

	podSpecU, ok, err := unstructured.NestedFieldNoCopy(obj.Object, podSpecPath...)
	if err != nil {
		return nil, ctx.
			Format(err, "unable to get pod spec")
	}
	if !ok {
		return nil, ctx.
			Format(nil, "unable to find pod spec in specified path")
	}

	var podSpec corev1.PodSpec
	err = utils.Transcode(podSpecU, &podSpec)
	if err != nil {
		return nil, ctx.
			Format(err, "unable to transcode pod spec")
	}

	podSpec.Containers = maskContainers(podSpec.Containers)
	podSpec.InitContainers = maskContainers(podSpec.InitContainers)

	var podSpecJson map[string]interface{}
	err = utils.Transcode(podSpec, &podSpecJson)
	if err != nil {
		return nil, ctx.
			Format(err, "unable to transcode pod spec")
	}

	// deep copy to not mutate the data from cash store
	obj = obj.DeepCopy()
	err = unstructured.SetNestedField(obj.Object, podSpecJson, podSpecPath...)
	if err != nil {
		return nil, ctx.
			Format(err, "unable to set pod spec")
	}

	return obj, nil
}

type ResourceEventHandler interface {
	OnAdd(now time.Time, gvrk GroupVersionResourceKind, obj unstructured.Unstructured)
	OnUpdate(now time.Time, gvrk GroupVersionResourceKind, oldObj, newObj unstructured.Unstructured)
	OnDelete(now time.Time, gvrk GroupVersionResourceKind, obj unstructured.Unstructured)
}

// ResourceEventHandlerFuncs is an adaptor to let you easily specify as many or
// as few of the notification functions as you want while still implementing
// ResourceEventHandler.
type ResourceEventHandlerFuncs struct {
	Observer   *Observer
	AddFunc    func(now time.Time, gvrk GroupVersionResourceKind, obj unstructured.Unstructured)
	UpdateFunc func(now time.Time, gvrk GroupVersionResourceKind, oldObj, newObj unstructured.Unstructured)
	DeleteFunc func(now time.Time, gvrk GroupVersionResourceKind, obj unstructured.Unstructured)
}

// OnAdd calls AddFunc if it's not nil.
func (r ResourceEventHandlerFuncs) OnAdd(now time.Time, gvrk GroupVersionResourceKind, obj unstructured.Unstructured) {
	if r.AddFunc != nil {
		r.AddFunc(now, gvrk, obj)
	}
}

// OnUpdate calls UpdateFunc if it's not nil.
func (r ResourceEventHandlerFuncs) OnUpdate(now time.Time, gvrk GroupVersionResourceKind, oldObj, newObj unstructured.Unstructured) {
	if r.UpdateFunc != nil {
		r.UpdateFunc(now, gvrk, oldObj, newObj)
	}
}

// OnDelete calls DeleteFunc if it's not nil.
func (r ResourceEventHandlerFuncs) OnDelete(now time.Time, gvrk GroupVersionResourceKind, obj unstructured.Unstructured) {
	if r.DeleteFunc != nil {
		r.DeleteFunc(now, gvrk, obj)
	}

	r.Observer.ParentsStore.Delete(obj.GetNamespace(), obj.GetKind(), obj.GetName())
}<|MERGE_RESOLUTION|>--- conflicted
+++ resolved
@@ -152,7 +152,6 @@
 	return pods, nil
 }
 
-<<<<<<< HEAD
 func (observer *Observer) FindController(
 	namespaceName string,
 	controllerKind string,
@@ -220,13 +219,7 @@
 }
 
 func (observer *Observer) FindPodController(namespaceName string, podName string) (string, string, error) {
-	ctx := karma.
-		Describe("pod_name", podName).
-		Describe("namespace_name", namespaceName)
-=======
-func (observer *Observer) FindController(namespaceName string, podName string) (string, string, error) {
 	lg := logger.With("pod", podName, "namespace", namespaceName)
->>>>>>> 1b14472d
 
 	watcher, err := observer.WatchAndWaitForSync(Pods)
 	if err != nil {
